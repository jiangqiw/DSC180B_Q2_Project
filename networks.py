--- conflicted
+++ resolved
@@ -14,11 +14,8 @@
 from torchvision.transforms import Resize
 from torchvision.transforms.functional import to_pil_image, to_tensor
 
-<<<<<<< HEAD
-=======
 import timm
 
->>>>>>> d25074dd
 class TeacherNetwork(nn.Module):
     def __init__(self):
         super(TeacherNetwork, self).__init__()
@@ -40,18 +37,6 @@
         self.model.conv1 = nn.Conv2d(3, 64, kernel_size=(3, 3), stride=(1, 1), padding=(1, 1), bias=False)
         self.model.maxpool = nn.Identity()
     
-<<<<<<< HEAD
-    def forward(self, x):
-        return self.model(x)
-
-class TeacherNetworkBiT(nn.Module):
-    def __init__(self):
-        super(TeacherNetworkBiT, self).__init__()
-        weights_cifar10 = get_weights('BiT-M-R50x1-CIFAR10')
-        self.model = ResNetV2(ResNetV2.BLOCK_UNITS['r50'], width_factor=1, head_size=10)  # NOTE: No new head.
-        self.model.load_from(weights_cifar10)
-        self.resize = Resize((128, 128))  # Define the resize transform
-=======
 def apply_pruning_to_layer(layer, amount):
     """ Prune 'amount' fraction of weights and biases in the layer by setting them to zero based on magnitude. """
     with torch.no_grad():
@@ -102,38 +87,6 @@
             if hasattr(module, 'bias_mask') and module.bias is not None:
                 module.bias.grad *= module.bias_mask
 
-    
-class StudentNetwork(nn.Module):
-    def __init__(self, prune_amount, teacher_net, q=False, fuse=False, qat=False):
-        super(StudentNetwork, self).__init__()
-        self.model = self.clone_model(teacher_net)
-        if q:
-            temp_state_dict = self.model.model.state_dict()
-            self.model.model = QuantizedResNet18()
-            self.model.model.load_state_dict(temp_state_dict)
-        if fuse:
-            self.model.model.eval()
-            self.model.model.fuse_model(is_qat=qat)
-            self.model.model.train()
-            
-        # Prune the network weights with user-defined pruning amount
-        prune_network(self.model, prune_amount=prune_amount)
-        self.q = q
-        if self.q:
-          self.quant = QuantStub()
-          self.dequant = DeQuantStub()
->>>>>>> d25074dd
-
-    
-    def forward(self, x):
-<<<<<<< HEAD
-=======
-        if self.q:
-            x = self.quant(x)
-        x = self.model(x)
-        if self.q:
-            x = self.dequant(x)
-        return x
 
 class TeacherNetworkBiT(nn.Module):
     def __init__(self, size='R50x1'):
@@ -168,9 +121,16 @@
         x = self.resize(x)
         return self.model(x)
 
+class TeacherNetworkBiT(nn.Module):
+    def __init__(self):
+        super(TeacherNetworkBiT, self).__init__()
+        weights_cifar10 = get_weights('BiT-M-R50x1-CIFAR10')
+        self.model = ResNetV2(ResNetV2.BLOCK_UNITS['r50'], width_factor=1, head_size=10)  # NOTE: No new head.
+        self.model.load_from(weights_cifar10)
+        self.resize = Resize((128, 128))  # Define the resize transform
+
     
     def forward(self, x):
->>>>>>> d25074dd
         # Check if x is a batch
         if len(x.shape) == 4:  # Batch of tensors (B, C, H, W)
             # Upscale for BiT
@@ -198,13 +158,8 @@
         averaged_logits = (logits1 + logits2) / 2
         return averaged_logits
     
-<<<<<<< HEAD
-class StudentNetworkQAT(nn.Module):
-    def __init__(self, teacher_net, q=False, fuse=False, qat=False, dif_arch = False):
-=======
 class StudentNetwork(nn.Module):
     def __init__(self, pruning_factor,  teacher_net, q=False, fuse=False, qat=False, dif_arch = False):
->>>>>>> d25074dd
         super(StudentNetwork, self).__init__()
         if dif_arch:
             self.model = self.clone_model(TeacherNetwork())
@@ -241,18 +196,4 @@
         # Copy the weights and buffers
         cloned_model.load_state_dict(model.state_dict())
         return cloned_model
-<<<<<<< HEAD
-
-class StudentNetwork(nn.Module):
-    def __init__(self):
-        super(StudentNetwork, self).__init__()
-        self.model = models.resnet18(pretrained=True)
-        self.model.fc = nn.Linear(self.model.fc.in_features, 10)  # CIFAR-10 has 10 classes
-        self.model.conv1 = nn.Conv2d(3, 64, kernel_size=(3, 3), stride=(1, 1), padding=(1, 1), bias=False)
-        self.model.maxpool = nn.Identity()
-
-    def forward(self, x):
-        return self.model(x)
-=======
-    
->>>>>>> d25074dd
+    