import torch
import torch.ao.quantization
import torch.nn as nn
import torch.nn.functional as F
import torch.nn.intrinsic
import torch.optim as optim
<<<<<<< HEAD
import numpy as np
import os
import requests
import io

from pruning import create_pruning_masks_quantized
=======
from networks import apply_gradient_masking, apply_gradient_masking_quantized
import numpy as np
import os
>>>>>>> 8fa473ad

class InterruptException(Exception):
    pass


def trainStep(network, criterion, optimizer, X, y):
    """
    One training step of the network: forward prop + backprop + update parameters
    Return: (loss, accuracy) of current batch
    """
    optimizer.zero_grad()
    outputs = network(X)
    loss = criterion(outputs, y)
    loss.backward()
    optimizer.step()
    accuracy = float(torch.sum(torch.argmax(outputs, dim=1) == y).item()) / y.shape[0]
    return loss, accuracy

def getLossAccuracyOnDataset(network, dataset_loader, fast_device, criterion=None):
    """
    Returns (loss, accuracy) of network on given dataset
    """
    network.is_training = False
    accuracy = 0.0
    loss = 0.0
    dataset_size = 0
    for j, D in enumerate(dataset_loader, 0):
        X, y = D
        X = X.to(fast_device)
        y = y.to(fast_device)
        with torch.no_grad():
            pred = network(X)
            if criterion is not None:
                loss += criterion(pred, y) * y.shape[0]
            accuracy += torch.sum(torch.argmax(pred, dim=1) == y).item()
        dataset_size += y.shape[0]
    loss, accuracy = loss / dataset_size, accuracy / dataset_size
    network.is_training = True
    return loss, accuracy

def trainTeacherOnHparam(teacher_net, hparam, num_epochs, 
                            train_loader, val_loader, 
                            print_every=0, 
                            fast_device=torch.device('cuda:0')):
    """
    Trains teacher on given hyperparameters for given number of epochs; Pass val_loader=None when not required to validate for every epoch 
    Return: List of training loss, accuracy for each update calculated only on the batch; List of validation loss, accuracy for each epoch
    """
    train_loss_list, train_acc_list, val_loss_list, val_acc_list = [], [], [], []
    teacher_net.dropout_input = hparam['dropout_input']
    teacher_net.dropout_hidden = hparam['dropout_hidden']
    criterion = nn.CrossEntropyLoss()
    optimizer = optim.SGD(teacher_net.parameters(), lr=hparam['lr'], momentum=hparam['momentum'], weight_decay=hparam['weight_decay'])
    lr_scheduler = optim.lr_scheduler.CosineAnnealingLR(optimizer, T_max=num_epochs)

    # Early stopping variables
    best_val_loss = float('inf')
    best_val_acc = 0.0
    epochs_without_improvement = 0
    patience = 5
    best_model_state = None

    for epoch in range(num_epochs):
        lr_scheduler.step()
        teacher_net.train()
        train_loss, train_acc = 0.0, 0.0

        for i, data in enumerate(train_loader, 0):
            X, y = data
            X, y = X.to(fast_device), y.to(fast_device)
            optimizer.zero_grad()
            outputs = teacher_net(X)
            loss = criterion(outputs, y)
            loss.backward()
            optimizer.step()

            train_loss += loss.item() * X.size(0)
            train_acc += (outputs.argmax(1) == y).sum().item()

            if print_every > 0 and i % print_every == print_every - 1:
                print('[%d, %5d/%5d] train loss: %.3f train accuracy: %.3f' %
                      (epoch + 1, i + 1, len(train_loader), loss.item(), (outputs.argmax(1) == y).float().mean().item()))

        train_loss /= len(train_loader.dataset)
        train_acc /= len(train_loader.dataset)
        train_loss_list.append(train_loss)
        train_acc_list.append(train_acc)

        # Validation
        if val_loader is not None:
            teacher_net.eval()
            val_loss, val_acc = getLossAccuracyOnDataset(teacher_net, val_loader, fast_device, criterion)
            val_loss_list.append(val_loss)
            val_acc_list.append(val_acc)
            print('Epoch: %d, Train Loss: %.4f, Train Acc: %.4f, Val Loss: %.4f, Val Acc: %.4f' %
                  (epoch + 1, train_loss, train_acc, val_loss, val_acc))

            # Check for early stopping
            if val_loss < best_val_loss:
                best_val_loss = val_loss
                best_val_acc = val_acc
                epochs_without_improvement = 0
                best_model_state = teacher_net.state_dict()
            else:
                epochs_without_improvement += 1

            if epochs_without_improvement >= patience:
                print(f"Early stopping triggered after {epoch + 1} epochs.")
                break

    # Fine-tuning
    if best_model_state is not None:
        print("Fine-tuning the model.")
        teacher_net.load_state_dict(best_model_state)
        optimizer = optim.SGD(teacher_net.parameters(), lr=hparam['lr'] * 0.1, momentum=hparam['momentum'], weight_decay=hparam['weight_decay'])
        for epoch in range(5):  # Fine-tune for 5 epochs
            teacher_net.train()
            for i, data in enumerate(train_loader, 0):
                X, y = data
                X, y = X.to(fast_device), y.to(fast_device)
                optimizer.zero_grad()
                outputs = teacher_net(X)
                loss = criterion(outputs, y)
                loss.backward()
                optimizer.step()

            # Optional: Validation during fine-tuning
            if val_loader is not None:
                val_loss, val_acc = getLossAccuracyOnDataset(teacher_net, val_loader, fast_device, criterion)
                print('Fine-tuning Epoch: %d, Val Loss: %.4f, Val Acc: %.4f' %
                      (epoch + 1, val_loss, val_acc))

    return {'train_loss': train_loss_list, 
            'train_acc': train_acc_list, 
            'val_loss': val_loss_list, 
            'val_acc': val_acc_list}

def studentTrainStep(teacher_net, student_net, studentLossFn, optimizer, X, y, T, alpha):
<<<<<<< HEAD
    """
    One training step of student network: forward prop + backprop + update parameters
    Return: (loss, accuracy) of current batch
    """
    optimizer.zero_grad()
    teacher_pred = None
    if (alpha > 0):
        with torch.no_grad():
            teacher_pred = teacher_net(X)
    student_pred = student_net(X)
    loss = studentLossFn(teacher_pred, student_pred, y, T, alpha)
    loss.backward()
    optimizer.step()
    accuracy = float(torch.sum(torch.argmax(student_pred, dim=1) == y).item()) / y.shape[0]
    return loss, accuracy

def trainStudentOnHparam(teacher_net, student_net, hparam, num_epochs, 
                        train_loader, val_loader, 
                        print_every=0, 
                        fast_device=torch.device('cuda:0'),
                          quant=False):
    """
    Trains teacher on given hyperparameters for given number of epochs; Pass val_loader=None when not required to validate for every epoch
    Return: List of training loss, accuracy for each update calculated only on the batch; List of validation loss, accuracy for each epoch
    """
    train_loss_list, train_acc_list, val_acc_list = [], [], []
    T = hparam['T']
    alpha = hparam['alpha']
    student_net.dropout_input = hparam['dropout_input']
    student_net.dropout_hidden = hparam['dropout_hidden']
    optimizer = optim.SGD(student_net.parameters(), lr=hparam['lr'], momentum=hparam['momentum'], weight_decay=hparam['weight_decay'])
    lr_scheduler = optim.lr_scheduler.StepLR(optimizer, step_size=1, gamma=hparam['lr_decay'])

    def studentLossFn(teacher_pred, student_pred, y, T, alpha):
        """
        Loss function for student network: Loss = alpha * (distillation loss with soft-target) + (1 - alpha) * (cross-entropy loss with true label)
        Return: loss
        """
        if (alpha > 0):
            loss = F.kl_div(F.log_softmax(student_pred / T, dim=1), F.softmax(teacher_pred / T, dim=1), reduction='batchmean') * (T ** 2) * alpha + F.cross_entropy(student_pred, y) * (1 - alpha)
        else:
            loss = F.cross_entropy(student_pred, y)
        return loss

    for epoch in range(num_epochs):
        lr_scheduler.step()
        if epoch == 0:
            if val_loader is not None:
                _, val_acc = getLossAccuracyOnDataset(student_net, val_loader, fast_device)
                val_acc_list.append(val_acc)
                print('epoch: %d validation accuracy: %.3f' %(epoch, val_acc))
        for i, data in enumerate(train_loader, 0):
            X, y = data
            X, y = X.to(fast_device), y.to(fast_device)
            loss, acc = studentTrainStep(teacher_net, student_net, studentLossFn, optimizer, X, y, T, alpha)
            train_loss_list.append(loss)
            train_acc_list.append(acc)
        
            if print_every > 0 and i % print_every == print_every - 1:
                print('[%d, %5d/%5d] train loss: %.3f train accuracy: %.3f' %
                      (epoch + 1, i + 1, len(train_loader), loss, acc))
    
        if val_loader is not None:
            _, val_acc = getLossAccuracyOnDataset(student_net, val_loader, fast_device)
            val_acc_list.append(val_acc)
            print('epoch: %d validation accuracy: %.3f' %(epoch + 1, val_acc))
        if quant:
            if epoch%5==0:
                create_pruning_masks_quantized(student_net, (epoch/5)/10)
                student_net.apply(torch.ao.quantization.enable_observer)
                student_net.apply(torch.nn.intrinsic.qat.update_bn_stats)
            if epoch % 3:
                # Freeze quantizer parameters
                student_net.apply(torch.ao.quantization.disable_observer)
            if epoch % 2:
                # Freeze batch norm mean and variance estimates
                student_net.apply(torch.nn.intrinsic.qat.freeze_bn_stats)
    return {'train_loss': train_loss_list, 
            'train_acc': train_acc_list, 
            'val_acc': val_acc_list}
def studentTrainStepMixup(
    teacher_net,
    student_net,
    studentLossFn,
    optimizer,
    X,
    y,
    T,
    alpha,
    mixup_alpha=1.0,
    update_teacher=False,
    teacher_optimizer=None,
    teacherLossFn=None
):
    """
    One training step of the student network with mixup-based function matching.

    Args:
        teacher_net (nn.Module): Teacher model.
        student_net (nn.Module): Student model.
        studentLossFn (function): Loss function for the student.
        optimizer (Optimizer): Optimizer for the student network.
        X (torch.Tensor): Input images (batch_size, channels, height, width).
        y (torch.Tensor): Ground-truth labels (batch_size,).
        T (float): Temperature for distillation.
        alpha (float): Weight for distillation loss.
        mixup_alpha (float): Mixup hyperparameter. If 0, no mixup is applied.
        update_teacher (bool): If True, update the teacher network.
        teacher_optimizer (Optimizer): Optimizer for the teacher network.
        teacherLossFn (function): Loss function for updating the teacher.

    Returns:
        tuple: Loss and accuracy for the current batch.
    """
    optimizer.zero_grad()
    teacher_net.eval()
    # Convert labels to one-hot encoding
    y_onehot = F.one_hot(y, num_classes=10).float()

    # Compute teacher logits
    with torch.no_grad():
        teacher_logits = teacher_net(X)


    # Apply aggressive mixup
    mixed_X, mixed_teacher_logits, mixed_labels, lam = mixup_function_matching(
        X, teacher_logits, y_onehot, alpha=mixup_alpha
    )
    

    # Forward pass through the student network
    student_logits = student_net(mixed_X)

    # Compute loss with mixup for the student network
    student_loss = studentLossFn(mixed_teacher_logits, student_logits, mixed_labels, T, alpha)

    # Backpropagation and optimization for the student
    student_loss.backward()
    optimizer.step()

    # Optionally update the teacher network
    if update_teacher and teacher_optimizer is not None and teacherLossFn is not None:
        teacher_optimizer.zero_grad()
                
        teacher_net.train()
        teacher_logits = teacher_net(X)


        # Apply aggressive mixup
        mixed_X, mixed_teacher_logits, mixed_labels, lam = mixup_function_matching(
            X, teacher_logits, y_onehot, alpha=mixup_alpha
        )
        with torch.no_grad():
            student_logits = student_net(mixed_X)
        # Compute the KL divergence between teacher logits and mixed teacher logits
        teacher_loss = teacherLossFn(mixed_teacher_logits, student_logits, mixed_labels, T, alpha)
        # Backpropagation and optimization for the teacher
        teacher_loss.backward()
        teacher_optimizer.step()

    # Calculate accuracy (based on original labels)
    accuracy = (torch.argmax(student_logits, dim=1) == y).float().mean().item()

    return student_loss.item(), accuracy

def trainStudentOnHparamMixup(teacher_net, student_net, hparam, num_epochs, 
                         train_loader, val_loader, 
                         print_every=0, 
                         fast_device=torch.device('cuda:0'),
                         quant=False, mixup_alpha=1.0, checkpoint_save_path = 'checkpoints_student_QAT/', resume_checkpoint = False, optimizer_choice = 'adam'):
    """
    Train the student network using aggressive mixup-based function matching.

    Args:
        teacher_net (nn.Module): Teacher model.
        student_net (nn.Module): Student model.
        hparam (dict): Hyperparameters for training.
        num_epochs (int): Number of epochs.
        train_loader (DataLoader): Training data loader.
        val_loader (DataLoader): Validation data loader.
        print_every (int): Print progress every specified number of batches.
        fast_device (torch.device): Device to run the models on.
        quant (bool): Whether to apply quantization-aware training.
        mixup_alpha (float): Mixup hyperparameter.

    Returns:
        dict: Training and validation metrics (loss and accuracy).
    """
    train_loss_list, train_acc_list, val_acc_list, val_loss_list = [], [], [], []
    T = hparam['T']
    alpha = hparam['alpha']
    student_net.dropout_input = hparam['dropout_input']
    student_net.dropout_hidden = hparam['dropout_hidden']
    
    if optimizer_choice == 'adam':
        optimizer = optim.Adam(student_net.parameters(), lr=hparam['lr'], weight_decay=hparam['weight_decay'], eps=.01)
    else:
        optimizer = optim.SGD(student_net.parameters(), lr = hparam['lr'], momentum=hparam['momentum'], weight_decay=hparam['weight_decay'])
    teacher_optimizer = optim.SGD(teacher_net.parameters(), lr=.0001, momentum=hparam['momentum'], weight_decay=hparam['weight_decay'])

    if resume_checkpoint:
        checkpoint = torch.load(resume_checkpoint)
        student_net.load_state_dict(checkpoint['model_state_dict'])
        optimizer.load_state_dict(checkpoint['optimizer_state_dict'])
        start_epoch = checkpoint['epoch']
    #optimizer = optim.SGD(student_net.parameters(), lr=hparam['lr'], momentum=hparam['momentum'], weight_decay=hparam['weight_decay'])

    lr_scheduler = optim.lr_scheduler.CosineAnnealingLR(optimizer, T_max=20, eta_min=0.0)
=======
	"""
	One training step of student network: forward prop + backprop + update parameters
	Return: (loss, accuracy) of current batch
	"""
	optimizer.zero_grad()
	teacher_pred = None
	if (alpha > 0):
		with torch.no_grad():
			teacher_pred = teacher_net(X)
	student_pred = student_net(X)
	loss = studentLossFn(teacher_pred, student_pred, y, T, alpha)
	loss.backward()
	apply_gradient_masking_quantized(student_net)
	optimizer.step()
	enforce_sparsity(student_net)
	accuracy = float(torch.sum(torch.argmax(student_pred, dim=1) == y).item()) / y.shape[0]
	return loss, accuracy

def trainStudentOnHparam(teacher_net, student_net, hparam, num_epochs, 
						train_loader, val_loader, 
						print_every=0, 
						fast_device=torch.device('cuda:0'),
      					quant=False):
	"""
	Trains teacher on given hyperparameters for given number of epochs; Pass val_loader=None when not required to validate for every epoch
	Return: List of training loss, accuracy for each update calculated only on the batch; List of validation loss, accuracy for each epoch
	"""
	train_loss_list, train_acc_list, val_acc_list = [], [], []
	T = hparam['T']
	alpha = hparam['alpha']
	student_net.dropout_input = hparam['dropout_input']
	student_net.dropout_hidden = hparam['dropout_hidden']
	optimizer = optim.SGD(student_net.parameters(), lr=hparam['lr'], momentum=hparam['momentum'], weight_decay=hparam['weight_decay'])
	lr_scheduler = optim.lr_scheduler.StepLR(optimizer, step_size=1, gamma=hparam['lr_decay'])

	def studentLossFn(teacher_pred, student_pred, y, T, alpha):
		"""
		Loss function for student network: Loss = alpha * (distillation loss with soft-target) + (1 - alpha) * (cross-entropy loss with true label)
		Return: loss
		"""
		if (alpha > 0):
			loss = F.kl_div(F.log_softmax(student_pred / T, dim=1), F.softmax(teacher_pred / T, dim=1), reduction='batchmean') * (T ** 2) * alpha + F.cross_entropy(student_pred, y) * (1 - alpha)
		else:
			loss = F.cross_entropy(student_pred, y)
		return loss

	for epoch in range(num_epochs):
		lr_scheduler.step()
		if epoch == 0:
			if val_loader is not None:
				_, val_acc = getLossAccuracyOnDataset(student_net, val_loader, fast_device)
				val_acc_list.append(val_acc)
				print('epoch: %d validation accuracy: %.3f' %(epoch, val_acc))
		for i, data in enumerate(train_loader, 0):
			X, y = data
			X, y = X.to(fast_device), y.to(fast_device)
			loss, acc = studentTrainStep(teacher_net, student_net, studentLossFn, optimizer, X, y, T, alpha)
			train_loss_list.append(loss)
			train_acc_list.append(acc)
		
			if print_every > 0 and i % print_every == print_every - 1:
				print('[%d, %5d/%5d] train loss: %.3f train accuracy: %.3f' %
					  (epoch + 1, i + 1, len(train_loader), loss, acc))
	
		if val_loader is not None:
			_, val_acc = getLossAccuracyOnDataset(student_net, val_loader, fast_device)
			val_acc_list.append(val_acc)
			print('epoch: %d validation accuracy: %.3f' %(epoch + 1, val_acc))
		if quant:
			if epoch > 3:
				# Freeze quantizer parameters
				student_net.apply(torch.ao.quantization.disable_observer)
			if epoch > 2:
				# Freeze batch norm mean and variance estimates
				student_net.apply(torch.nn.intrinsic.qat.freeze_bn_stats)
	return {'train_loss': train_loss_list, 
			'train_acc': train_acc_list, 
			'val_acc': val_acc_list}
>>>>>>> 8fa473ad

    def studentLossFn(mixed_teacher_logits, student_logits, mixed_labels, T, alpha):
        """
        Compute the student loss using mixup-enhanced teacher logits and labels.

        Args:
            mixed_teacher_logits (torch.Tensor): Mixed teacher logits.
            student_logits (torch.Tensor): Student predictions.
            mixed_labels (torch.Tensor): Mixed one-hot labels.
            T (float): Temperature for distillation.
            alpha (float): Weight for distillation loss.
            lam (float): Mixup coefficient.

        Returns:
            torch.Tensor: Loss value.
        """
        distillation_loss = F.kl_div(
            F.log_softmax(student_logits / T, dim=1),
            F.softmax(mixed_teacher_logits / T, dim=1),
            reduction='batchmean'
        ) * (T ** 2) * alpha + F.cross_entropy(student_logits, mixed_labels) * (1 - alpha)
        
        return distillation_loss
    
    def teacherLossFn(mixed_teacher_logits, student_logits, mixed_labels, T, alpha):
        """
        Compute the student loss using mixup-enhanced teacher logits and labels.

        Args:
            mixed_teacher_logits (torch.Tensor): Mixed teacher logits.
            student_logits (torch.Tensor): Student predictions.
            mixed_labels (torch.Tensor): Mixed one-hot labels.
            T (float): Temperature for distillation.
            alpha (float): Weight for distillation loss.
            lam (float): Mixup coefficient.

        Returns:
            torch.Tensor: Loss value.
        """
        distillation_loss = F.kl_div(
            F.log_softmax(mixed_teacher_logits / T, dim=1),
            F.softmax(student_logits / T, dim=1),
            reduction='batchmean'
        ) * (T ** 2) * alpha

        return distillation_loss
    
    if resume_checkpoint:
        for epoch in range(start_epoch, num_epochs):
            for i, (X, y) in enumerate(train_loader):
                X, y = X.to(fast_device), y.to(fast_device)

                # Perform one training step with mixup
                if False:
                    loss, acc = studentTrainStepMixup(teacher_net, student_net, studentLossFn, optimizer, X, y, T, alpha, mixup_alpha=mixup_alpha, update_teacher=True, teacher_optimizer=teacher_optimizer, teacherLossFn=teacherLossFn)
                else:
                    loss, acc = studentTrainStepMixup(teacher_net, student_net, studentLossFn, optimizer, X, y, T, alpha, mixup_alpha=mixup_alpha)

                train_loss_list.append(loss)
                train_acc_list.append(acc)
                lr_scheduler.step()


                if print_every > 0 and i % print_every == print_every - 1:
                    print(f'[Epoch {epoch + 1}, Batch {i + 1}/{len(train_loader)}] Train Loss: {loss:.3f}, Train Accuracy: {acc:.3f}')

            # Validate after each epoch
            if val_loader is not None:
                val_loss, val_acc = getLossAccuracyOnDataset(student_net, val_loader, fast_device)
                val_acc_list.append(val_acc)
                val_loss_list.append(val_loss)
                print(f'Epoch {epoch + 1} Validation Accuracy: {val_acc:.3f}')
                
            if (epoch + 1) % 25 == 0 or epoch + 1 == num_epochs:
                checkpoint_path = checkpoint_save_path + hparamToString(hparam) + f'_checkpoint_epoch_{epoch + 1}.tar'
                torch.save({
                    'model_state_dict': student_net.state_dict(),
                    'optimizer_state_dict': optimizer.state_dict(),
                    'epoch': epoch + 1,
                    'train_loss': train_loss_list,
                    'train_acc': train_acc_list,
                    'val_loss': val_loss_list,
                    'val_acc': val_acc_list
                }, checkpoint_path)
                print(f"Checkpoint saved at epoch {epoch + 1}: {checkpoint_path}")

            # Apply quantization steps if enabled
            if quant:

                if epoch > 8:
                    student_net.apply(torch.ao.quantization.disable_observer)
                if epoch > 6:
                    student_net.apply(torch.nn.intrinsic.qat.freeze_bn_stats)
    else:
        for epoch in range(num_epochs):
            for i, (X, y) in enumerate(train_loader):
                X, y = X.to(fast_device), y.to(fast_device)

                # Perform one training step with mixup
                
                # Need to unhard-code these
                if False:
                    loss, acc = studentTrainStepMixup(teacher_net, student_net, studentLossFn, optimizer, X, y, T, alpha, mixup_alpha=mixup_alpha, update_teacher=True, teacher_optimizer=teacher_optimizer, teacherLossFn=teacherLossFn)
                else:
                    loss, acc = studentTrainStepMixup(teacher_net, student_net, studentLossFn, optimizer, X, y, T, alpha, mixup_alpha=mixup_alpha)

                train_loss_list.append(loss)
                train_acc_list.append(acc)
                
                lr_scheduler.step()


                if print_every > 0 and i % print_every == print_every - 1:
                    print(f'[Epoch {epoch + 1}, Batch {i + 1}/{len(train_loader)}] Train Loss: {loss:.3f}, Train Accuracy: {acc:.3f}')
            # Validate after each epoch
            if val_loader is not None:
                val_loss, val_acc = getLossAccuracyOnDataset(student_net, val_loader, fast_device)
                val_acc_list.append(val_acc)
                val_loss_list.append(val_loss)
                print(f'Epoch {epoch + 1} Validation Accuracy: {val_acc:.3f}')
                
            if (epoch + 1) % 25 == 0 or epoch + 1 == num_epochs:
                checkpoint_path = checkpoint_save_path + hparamToString(hparam) + f'_checkpoint_epoch_{epoch + 1}.tar'
                torch.save({
                    'model_state_dict': student_net.state_dict(),
                    'optimizer_state_dict': optimizer.state_dict(),
                    'epoch': epoch + 1,
                    'train_loss': train_loss_list,
                    'train_acc': train_acc_list,
                    'val_loss': val_loss_list,
                    'val_acc': val_acc_list
                }, checkpoint_path)
                print(f"Checkpoint saved at epoch {epoch + 1}: {checkpoint_path}")

            # Apply quantization steps if enabled
            if quant:
                if epoch > 8:
                    student_net.apply(torch.ao.quantization.disable_observer)
                if epoch > 6:
                    student_net.apply(torch.nn.intrinsic.qat.freeze_bn_stats)

    return {
        'train_loss': train_loss_list,
        'train_acc': train_acc_list,
        'val_acc': val_acc_list,
        'val_loss': val_loss_list
    }
    
def hparamToString(hparam):
    """
    Convert hparam dictionary to string with deterministic order of attribute of hparam in output string
    """
    hparam_str = ''
    for k, v in sorted(hparam.items()):
        hparam_str += k + '=' + str(v) + ', '
    return hparam_str[:-2]

def hparamDictToTuple(hparam):
    """
    Convert hparam dictionary to tuple with deterministic order of attribute of hparam in output tuple
    """
    hparam_tuple = [v for k, v in sorted(hparam.items())]
    return tuple(hparam_tuple)

def getTrainMetricPerEpoch(train_metric, updates_per_epoch):
<<<<<<< HEAD
    """
    Smooth the training metric calculated for each batch of training set by averaging over batches in an epoch
    Input: List of training metric calculated for each batch
    Output: List of training matric averaged over each epoch
    """
    train_metric_per_epoch = []
    temp_sum = 0.0
    for i in range(len(train_metric)):
        temp_sum += train_metric[i]
        if (i % updates_per_epoch == updates_per_epoch - 1):
            train_metric_per_epoch.append(temp_sum / updates_per_epoch)
            temp_sum = 0.0

    return train_metric_per_epoch
=======
	"""
	Smooth the training metric calculated for each batch of training set by averaging over batches in an epoch
	Input: List of training metric calculated for each batch
	Output: List of training matric averaged over each epoch
	"""
	train_metric_per_epoch = []
	temp_sum = 0.0
	for i in range(len(train_metric)):
		temp_sum += train_metric[i]
		if (i % updates_per_epoch == updates_per_epoch - 1):
			train_metric_per_epoch.append(temp_sum / updates_per_epoch)
			temp_sum = 0.0

	return train_metric_per_epoch
>>>>>>> 8fa473ad

def fusion_layers_inplace(model, device):
    '''
    Let a convolutional layer fuse with its subsequent batch normalization layer  
    
    Parameters
    -----------
    model: nn.Module
        The nueral network to extrat all CNN and BN layers
    '''
    model_layers = []
    extract_layers(model, model_layers, supported_layer_type = [nn.Conv2d, nn.BatchNorm2d])

    if len(model_layers) < 2:
        return 
    
    for i in range(len(model_layers)-1):
        curr_layer, next_layer = model_layers[i], model_layers[i+1]

        if isinstance(curr_layer, nn.Conv2d) and isinstance(next_layer, nn.BatchNorm2d):
            cnn_layer, bn_layer = curr_layer, next_layer
            # update the weight and bias of the CNN layer 
            bn_scaled_weight = bn_layer.weight.data / torch.sqrt(bn_layer.running_var + bn_layer.eps)
            bn_scaled_bias = bn_layer.bias.data - bn_layer.weight.data * bn_layer.running_mean / torch.sqrt(bn_layer.running_var + bn_layer.eps)
            cnn_layer.weight.data = cnn_layer.weight.data * bn_scaled_weight[:, None, None, None]
            # update the parameters in the BN layer 
            bn_layer.running_var = torch.ones(bn_layer.num_features, device=device)
            bn_layer.running_mean = torch.zeros(bn_layer.num_features, device=device)
            bn_layer.weight.data = torch.ones(bn_layer.num_features, device=device)
            bn_layer.eps = 0.

            if cnn_layer.bias is None:
                bn_layer.bias.data = bn_scaled_bias
            else:
                cnn_layer.bias.data = cnn_layer.bias.data * bn_scaled_weight + bn_scaled_bias 
                bn_layer.bias.data = torch.zeros(bn_layer.num_features, device=device)
                
                
from torchvision.models.resnet import BasicBlock as tBasicBlock
from torchvision.models.resnet import Bottleneck as tBottleneck 
from torchvision.models.resnet import ResNet as tResNet
from torchvision.models.googlenet import BasicConv2d, Inception, InceptionAux
from torchvision.models.efficientnet import Conv2dNormActivation, SqueezeExcitation, MBConv 
from torchvision.models.mobilenetv2 import InvertedResidual

SUPPORTED_LAYER_TYPE = {nn.Linear, nn.Conv2d}
SUPPORTED_BLOCK_TYPE = {nn.Sequential, 
                        tBottleneck, tBasicBlock, tResNet,
                        BasicConv2d, Inception, InceptionAux,
                        Conv2dNormActivation, SqueezeExcitation, MBConv,
                        InvertedResidual
                        }
def extract_layers(model, layer_list, supported_block_type=SUPPORTED_BLOCK_TYPE, supported_layer_type=SUPPORTED_LAYER_TYPE):
    '''
    Recursively obtain layers of given network
    
    Parameters
    -----------
    model: nn.Module
        The nueral network to extrat all MLP and CNN layers
    layer_list: list
        list containing all supported layers
    '''
    for layer in model.children():
        if type(layer) in supported_block_type:
            # if sequential layer, apply recursively to layers in sequential layer
            extract_layers(layer, layer_list, supported_block_type, supported_layer_type)
        if not list(layer.children()) and type(layer) in supported_layer_type:
            # if leaf node, add it to list
            layer_list.append(layer) 


def eval_sparsity(model):
    '''
    Compute the propotion of 0 in a network.
    
    Parameters
    ----------
    model: nn.Module
        The module to evaluate sparsity
    
    Returns
    -------
    A float capturing the proption of 0 in all the considered params.
    '''
    layers = []
    extract_layers(model, layers)
    supported_layers = [l for l in layers if type(l) in SUPPORTED_LAYER_TYPE]
    total_param = 0
    num_of_zero = 0
    
    for l in supported_layers:
        if l.weight is not None:
            total_param += l.weight.numel()
            num_of_zero += l.weight.eq(0).sum().item()
        if l.bias is not None:
            total_param += l.bias.numel()
            num_of_zero += l.bias.eq(0).sum().item()
    return np.around(num_of_zero / total_param, 4)

def print_size_of_model(model):
    torch.save(model.state_dict(), "temp.p")
    print('Size (MB):', os.path.getsize("temp.p")/1e6)
    os.remove('temp.p')
    
def enforce_sparsity(model):
    """Reapply pruning masks to ensure pruned weights remain zero."""
    with torch.no_grad():
        for module in model.modules():
            if isinstance(module, (nn.Conv2d, nn.Linear)):
                # Handle floating-point layers
                if hasattr(module, 'weight_mask'):
                    module.weight.data *= module.weight_mask
                if hasattr(module, 'bias_mask') and module.bias is not None:
                    module.bias.data *= module.bias_mask

            elif isinstance(module, (nn.quantized.Conv2d, nn.quantized.Linear)):
                # Handle quantized layers
                if hasattr(module, 'weight_mask'):
                    # Dequantize, apply mask, and re-quantize
                    float_weights = module.weight().dequantize()
                    float_weights *= module.weight_mask
                    q_scale = module.weight().q_scale()
                    q_zero_point = module.weight().q_zero_point()
                    quantized_weights = torch.quantize_per_tensor(float_weights, scale=q_scale, zero_point=q_zero_point, dtype=torch.qint8)
<<<<<<< HEAD
                    module._weight_bias()[0].data = quantized_weights
                    
def mixup_function_matching(inputs, teacher_logits, labels, alpha=1.0):
    """
    Apply mixup for function matching with teacher logits and one-hot labels.

    Args:
        inputs (torch.Tensor): Input images (batch_size, channels, height, width).
        teacher_logits (torch.Tensor): Teacher model outputs (batch_size, num_classes).
        labels (torch.Tensor): One-hot encoded labels (batch_size, num_classes).
        alpha (float): Mixup parameter.

    Returns:
        tuple: Mixed inputs, mixed teacher logits, mixed labels, and mixup coefficient lambda.
    """
    if alpha > 0:
        lam = np.random.uniform(0, 1)
    else:
        lam = 1.0

    batch_size = inputs.size(0)
    index = torch.randperm(batch_size)

    # Mix inputs
    mixed_inputs = lam * inputs + (1 - lam) * inputs[index, :]

    # Mix teacher logits and labels
    mixed_teacher_logits = lam * teacher_logits + (1 - lam) * teacher_logits[index, :]
    mixed_labels = lam * labels + (1 - lam) * labels[index, :]

    return mixed_inputs, mixed_teacher_logits, mixed_labels, lam

def get_weights(bit_variant):
  response = requests.get(f'https://storage.googleapis.com/bit_models/{bit_variant}.npz')
  response.raise_for_status()
  return np.load(io.BytesIO(response.content))
=======
                    module._weight_bias()[0].data = quantized_weights
>>>>>>> 8fa473ad
<|MERGE_RESOLUTION|>--- conflicted
+++ resolved
@@ -4,18 +4,12 @@
 import torch.nn.functional as F
 import torch.nn.intrinsic
 import torch.optim as optim
-<<<<<<< HEAD
 import numpy as np
 import os
 import requests
 import io
 
 from pruning import create_pruning_masks_quantized
-=======
-from networks import apply_gradient_masking, apply_gradient_masking_quantized
-import numpy as np
-import os
->>>>>>> 8fa473ad
 
 class InterruptException(Exception):
     pass
@@ -154,7 +148,6 @@
             'val_acc': val_acc_list}
 
 def studentTrainStep(teacher_net, student_net, studentLossFn, optimizer, X, y, T, alpha):
-<<<<<<< HEAD
     """
     One training step of student network: forward prop + backprop + update parameters
     Return: (loss, accuracy) of current batch
@@ -198,6 +191,39 @@
         else:
             loss = F.cross_entropy(student_pred, y)
         return loss
+
+	for epoch in range(num_epochs):
+		lr_scheduler.step()
+		if epoch == 0:
+			if val_loader is not None:
+				_, val_acc = getLossAccuracyOnDataset(student_net, val_loader, fast_device)
+				val_acc_list.append(val_acc)
+				print('epoch: %d validation accuracy: %.3f' %(epoch, val_acc))
+		for i, data in enumerate(train_loader, 0):
+			X, y = data
+			X, y = X.to(fast_device), y.to(fast_device)
+			loss, acc = studentTrainStep(teacher_net, student_net, studentLossFn, optimizer, X, y, T, alpha)
+			train_loss_list.append(loss)
+			train_acc_list.append(acc)
+		
+			if print_every > 0 and i % print_every == print_every - 1:
+				print('[%d, %5d/%5d] train loss: %.3f train accuracy: %.3f' %
+					  (epoch + 1, i + 1, len(train_loader), loss, acc))
+	
+		if val_loader is not None:
+			_, val_acc = getLossAccuracyOnDataset(student_net, val_loader, fast_device)
+			val_acc_list.append(val_acc)
+			print('epoch: %d validation accuracy: %.3f' %(epoch + 1, val_acc))
+		if quant:
+			if epoch > 3:
+				# Freeze quantizer parameters
+				student_net.apply(torch.ao.quantization.disable_observer)
+			if epoch > 2:
+				# Freeze batch norm mean and variance estimates
+				student_net.apply(torch.nn.intrinsic.qat.freeze_bn_stats)
+	return {'train_loss': train_loss_list, 
+			'train_acc': train_acc_list, 
+			'val_acc': val_acc_list}
 
     for epoch in range(num_epochs):
         lr_scheduler.step()
@@ -363,86 +389,6 @@
     #optimizer = optim.SGD(student_net.parameters(), lr=hparam['lr'], momentum=hparam['momentum'], weight_decay=hparam['weight_decay'])
 
     lr_scheduler = optim.lr_scheduler.CosineAnnealingLR(optimizer, T_max=20, eta_min=0.0)
-=======
-	"""
-	One training step of student network: forward prop + backprop + update parameters
-	Return: (loss, accuracy) of current batch
-	"""
-	optimizer.zero_grad()
-	teacher_pred = None
-	if (alpha > 0):
-		with torch.no_grad():
-			teacher_pred = teacher_net(X)
-	student_pred = student_net(X)
-	loss = studentLossFn(teacher_pred, student_pred, y, T, alpha)
-	loss.backward()
-	apply_gradient_masking_quantized(student_net)
-	optimizer.step()
-	enforce_sparsity(student_net)
-	accuracy = float(torch.sum(torch.argmax(student_pred, dim=1) == y).item()) / y.shape[0]
-	return loss, accuracy
-
-def trainStudentOnHparam(teacher_net, student_net, hparam, num_epochs, 
-						train_loader, val_loader, 
-						print_every=0, 
-						fast_device=torch.device('cuda:0'),
-      					quant=False):
-	"""
-	Trains teacher on given hyperparameters for given number of epochs; Pass val_loader=None when not required to validate for every epoch
-	Return: List of training loss, accuracy for each update calculated only on the batch; List of validation loss, accuracy for each epoch
-	"""
-	train_loss_list, train_acc_list, val_acc_list = [], [], []
-	T = hparam['T']
-	alpha = hparam['alpha']
-	student_net.dropout_input = hparam['dropout_input']
-	student_net.dropout_hidden = hparam['dropout_hidden']
-	optimizer = optim.SGD(student_net.parameters(), lr=hparam['lr'], momentum=hparam['momentum'], weight_decay=hparam['weight_decay'])
-	lr_scheduler = optim.lr_scheduler.StepLR(optimizer, step_size=1, gamma=hparam['lr_decay'])
-
-	def studentLossFn(teacher_pred, student_pred, y, T, alpha):
-		"""
-		Loss function for student network: Loss = alpha * (distillation loss with soft-target) + (1 - alpha) * (cross-entropy loss with true label)
-		Return: loss
-		"""
-		if (alpha > 0):
-			loss = F.kl_div(F.log_softmax(student_pred / T, dim=1), F.softmax(teacher_pred / T, dim=1), reduction='batchmean') * (T ** 2) * alpha + F.cross_entropy(student_pred, y) * (1 - alpha)
-		else:
-			loss = F.cross_entropy(student_pred, y)
-		return loss
-
-	for epoch in range(num_epochs):
-		lr_scheduler.step()
-		if epoch == 0:
-			if val_loader is not None:
-				_, val_acc = getLossAccuracyOnDataset(student_net, val_loader, fast_device)
-				val_acc_list.append(val_acc)
-				print('epoch: %d validation accuracy: %.3f' %(epoch, val_acc))
-		for i, data in enumerate(train_loader, 0):
-			X, y = data
-			X, y = X.to(fast_device), y.to(fast_device)
-			loss, acc = studentTrainStep(teacher_net, student_net, studentLossFn, optimizer, X, y, T, alpha)
-			train_loss_list.append(loss)
-			train_acc_list.append(acc)
-		
-			if print_every > 0 and i % print_every == print_every - 1:
-				print('[%d, %5d/%5d] train loss: %.3f train accuracy: %.3f' %
-					  (epoch + 1, i + 1, len(train_loader), loss, acc))
-	
-		if val_loader is not None:
-			_, val_acc = getLossAccuracyOnDataset(student_net, val_loader, fast_device)
-			val_acc_list.append(val_acc)
-			print('epoch: %d validation accuracy: %.3f' %(epoch + 1, val_acc))
-		if quant:
-			if epoch > 3:
-				# Freeze quantizer parameters
-				student_net.apply(torch.ao.quantization.disable_observer)
-			if epoch > 2:
-				# Freeze batch norm mean and variance estimates
-				student_net.apply(torch.nn.intrinsic.qat.freeze_bn_stats)
-	return {'train_loss': train_loss_list, 
-			'train_acc': train_acc_list, 
-			'val_acc': val_acc_list}
->>>>>>> 8fa473ad
 
     def studentLossFn(mixed_teacher_logits, student_logits, mixed_labels, T, alpha):
         """
@@ -608,7 +554,6 @@
     return tuple(hparam_tuple)
 
 def getTrainMetricPerEpoch(train_metric, updates_per_epoch):
-<<<<<<< HEAD
     """
     Smooth the training metric calculated for each batch of training set by averaging over batches in an epoch
     Input: List of training metric calculated for each batch
@@ -623,22 +568,6 @@
             temp_sum = 0.0
 
     return train_metric_per_epoch
-=======
-	"""
-	Smooth the training metric calculated for each batch of training set by averaging over batches in an epoch
-	Input: List of training metric calculated for each batch
-	Output: List of training matric averaged over each epoch
-	"""
-	train_metric_per_epoch = []
-	temp_sum = 0.0
-	for i in range(len(train_metric)):
-		temp_sum += train_metric[i]
-		if (i % updates_per_epoch == updates_per_epoch - 1):
-			train_metric_per_epoch.append(temp_sum / updates_per_epoch)
-			temp_sum = 0.0
-
-	return train_metric_per_epoch
->>>>>>> 8fa473ad
 
 def fusion_layers_inplace(model, device):
     '''
@@ -764,7 +693,6 @@
                     q_scale = module.weight().q_scale()
                     q_zero_point = module.weight().q_zero_point()
                     quantized_weights = torch.quantize_per_tensor(float_weights, scale=q_scale, zero_point=q_zero_point, dtype=torch.qint8)
-<<<<<<< HEAD
                     module._weight_bias()[0].data = quantized_weights
                     
 def mixup_function_matching(inputs, teacher_logits, labels, alpha=1.0):
@@ -800,7 +728,4 @@
 def get_weights(bit_variant):
   response = requests.get(f'https://storage.googleapis.com/bit_models/{bit_variant}.npz')
   response.raise_for_status()
-  return np.load(io.BytesIO(response.content))
-=======
-                    module._weight_bias()[0].data = quantized_weights
->>>>>>> 8fa473ad
+  return np.load(io.BytesIO(response.content))