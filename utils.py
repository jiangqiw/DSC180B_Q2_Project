--- conflicted
+++ resolved
@@ -191,38 +191,38 @@
             loss = F.cross_entropy(student_pred, y)
         return loss
 
-	for epoch in range(num_epochs):
-		lr_scheduler.step()
-		if epoch == 0:
-			if val_loader is not None:
-				_, val_acc = getLossAccuracyOnDataset(student_net, val_loader, fast_device)
-				val_acc_list.append(val_acc)
-				print('epoch: %d validation accuracy: %.3f' %(epoch, val_acc))
-		for i, data in enumerate(train_loader, 0):
-			X, y = data
-			X, y = X.to(fast_device), y.to(fast_device)
-			loss, acc = studentTrainStep(teacher_net, student_net, studentLossFn, optimizer, X, y, T, alpha)
-			train_loss_list.append(loss)
-			train_acc_list.append(acc)
-		
-			if print_every > 0 and i % print_every == print_every - 1:
-				print('[%d, %5d/%5d] train loss: %.3f train accuracy: %.3f' %
-					  (epoch + 1, i + 1, len(train_loader), loss, acc))
-	
-		if val_loader is not None:
-			_, val_acc = getLossAccuracyOnDataset(student_net, val_loader, fast_device)
-			val_acc_list.append(val_acc)
-			print('epoch: %d validation accuracy: %.3f' %(epoch + 1, val_acc))
-		if quant:
-			if epoch > 3:
-				# Freeze quantizer parameters
-				student_net.apply(torch.ao.quantization.disable_observer)
-			if epoch > 2:
-				# Freeze batch norm mean and variance estimates
-				student_net.apply(torch.nn.intrinsic.qat.freeze_bn_stats)
-	return {'train_loss': train_loss_list, 
-			'train_acc': train_acc_list, 
-			'val_acc': val_acc_list}
+    for epoch in range(num_epochs):
+        lr_scheduler.step()
+        if epoch == 0:
+            if val_loader is not None:
+                _, val_acc = getLossAccuracyOnDataset(student_net, val_loader, fast_device)
+                val_acc_list.append(val_acc)
+                print('epoch: %d validation accuracy: %.3f' %(epoch, val_acc))
+        for i, data in enumerate(train_loader, 0):
+            X, y = data
+            X, y = X.to(fast_device), y.to(fast_device)
+            loss, acc = studentTrainStep(teacher_net, student_net, studentLossFn, optimizer, X, y, T, alpha)
+            train_loss_list.append(loss)
+            train_acc_list.append(acc)
+        
+            if print_every > 0 and i % print_every == print_every - 1:
+                print('[%d, %5d/%5d] train loss: %.3f train accuracy: %.3f' %
+                      (epoch + 1, i + 1, len(train_loader), loss, acc))
+    
+        if val_loader is not None:
+            _, val_acc = getLossAccuracyOnDataset(student_net, val_loader, fast_device)
+            val_acc_list.append(val_acc)
+            print('epoch: %d validation accuracy: %.3f' %(epoch + 1, val_acc))
+        if quant:
+            if epoch > 3:
+                # Freeze quantizer parameters
+                student_net.apply(torch.ao.quantization.disable_observer)
+            if epoch > 2:
+                # Freeze batch norm mean and variance estimates
+                student_net.apply(torch.nn.intrinsic.qat.freeze_bn_stats)
+    return {'train_loss': train_loss_list, 
+            'train_acc': train_acc_list, 
+            'val_acc': val_acc_list}
 
     for epoch in range(num_epochs):
         lr_scheduler.step()
@@ -726,7 +726,6 @@
 def get_weights(bit_variant):
   response = requests.get(f'https://storage.googleapis.com/bit_models/{bit_variant}.npz')
   response.raise_for_status()
-<<<<<<< HEAD
   return np.load(io.BytesIO(response.content))
 
 def apply_pruning_to_layer(layer, amount):
@@ -1080,7 +1079,4 @@
 
         # Validation and further logging could be added here
 
-    print("Training completed.")
-=======
-  return np.load(io.BytesIO(response.content))
->>>>>>> 7b3e2482
+    print("Training completed.")